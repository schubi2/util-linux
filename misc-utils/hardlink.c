/* hardlink.c - Link multiple identical files together
 *
 * Copyright (C) 2008 - 2014 Julian Andres Klode <jak@jak-linux.org>
 * Copyright (C) 2021 Karel Zak <kzak@redhat.com>
 *
 * SPDX-License-Identifier: MIT
 *
 * Permission is hereby granted, free of charge, to any person obtaining a copy
 * of this software and associated documentation files (the "Software"), to deal
 * in the Software without restriction, including without limitation the rights
 * to use, copy, modify, merge, publish, distribute, sublicense, and/or sell
 * copies of the Software, and to permit persons to whom the Software is
 * furnished to do so, subject to the following conditions:
 *
 * The above copyright notice and this permission notice shall be included in
 * all copies or substantial portions of the Software.
 *
 * THE SOFTWARE IS PROVIDED "AS IS", WITHOUT WARRANTY OF ANY KIND, EXPRESS OR
 * IMPLIED, INCLUDING BUT NOT LIMITED TO THE WARRANTIES OF MERCHANTABILITY,
 * FITNESS FOR A PARTICULAR PURPOSE AND NONINFRINGEMENT. IN NO EVENT SHALL THE
 * AUTHORS OR COPYRIGHT HOLDERS BE LIABLE FOR ANY CLAIM, DAMAGES OR OTHER
 * LIABILITY, WHETHER IN AN ACTION OF CONTRACT, TORT OR OTHERWISE, ARISING FROM,
 * OUT OF OR IN CONNECTION WITH THE SOFTWARE OR THE USE OR OTHER DEALINGS IN
 * THE SOFTWARE.
 */
#define _POSIX_C_SOURCE 200112L	/* POSIX functions */
#define _XOPEN_SOURCE      600	/* nftw() */

#include <sys/types.h>		/* stat */
#include <sys/stat.h>		/* stat */
#include <sys/time.h>		/* getrlimit, getrusage */
#include <sys/resource.h>	/* getrlimit, getrusage */
#include <fcntl.h>		/* posix_fadvise */
#include <ftw.h>		/* ftw */
#include <search.h>		/* tsearch() and friends */
#include <signal.h>		/* SIG*, sigaction */
#include <getopt.h>		/* getopt_long() */
#include <ctype.h>		/* tolower() */

#include "nls.h"
#include "c.h"
#include "xalloc.h"
#include "strutils.h"
#include "monotonic.h"
#include "optutils.h"

/* Use libpcre2posix if it's available */
#ifdef HAVE_PCRE2_POSIX
# include <pcre2posix.h>
# undef REG_NOSUB
# define REG_NOSUB 0		/* we do want backreferences in PCRE mode */
#else
# include <regex.h>		/* regcomp(), regsearch() */
#endif

#ifdef HAVE_SYS_XATTR_H
# include <sys/xattr.h>		/* listxattr, getxattr */
#endif

static int quiet;		/* don't print anything */

/**
 * struct file - Information about a file
 * @st:       The stat buffer associated with the file
 * @next:     Next file with the same size
 * @basename: The offset off the basename in the filename
 * @path:     The path of the file
 *
 * This contains all information we need about a file.
 */
struct file {
	struct stat st;
	struct file *next;
	struct link {
		struct link *next;
		int basename;
#if __STDC_VERSION__ >= 199901L
		char path[];
#elif __GNUC__
		char path[0];
#else
		char path[1];
#endif
	} *links;
};

/**
 * enum log_level - Logging levels
 * @JLOG_SUMMARY: Default log level
 * @JLOG_INFO:    Verbose logging (verbose == 1)
 * @JLOG_VERBOSE1:  Verbosity 2
 * @JLOG_VERBOSE2:  Verbosity 3
 */
enum log_level {
	JLOG_SUMMARY,
	JLOG_INFO,
	JLOG_VERBOSE1,
	JLOG_VERBOSE2
};

/**
 * struct statistic - Statistics about the file
 * @started: Whether we are post command-line processing
 * @files: The number of files worked on
 * @linked: The number of files replaced by a hardlink to a master
 * @xattr_comparisons: The number of extended attribute comparisons
 * @comparisons: The number of comparisons
 * @saved: The (exaggerated) amount of space saved
 * @start_time: The time we started at
 */
static struct statistics {
	int started;
	size_t files;
	size_t linked;
	size_t xattr_comparisons;
	size_t comparisons;
	double saved;
	struct timeval start_time;
} stats;

/**
 * struct options - Processed command-line options
 * @include: A linked list of regular expressions for the --include option
 * @exclude: A linked list of regular expressions for the --exclude option
 * @verbosity: The verbosity. Should be one of #enum log_level
 * @respect_mode: Whether to respect file modes (default = TRUE)
 * @respect_owner: Whether to respect file owners (uid, gid; default = TRUE)
 * @respect_name: Whether to respect file names (default = FALSE)
 * @respect_time: Whether to respect file modification times (default = TRUE)
 * @respect_xattrs: Whether to respect extended attributes (default = FALSE)
 * @maximise: Chose the file with the highest link count as master
 * @minimise: Chose the file with the lowest link count as master
 * @keep_oldest: Choose the file with oldest timestamp as master (default = FALSE)
 * @dry_run: Specifies whether hardlink should not link files (default = FALSE)
 * @min_size: Minimum size of files to consider. (default = 1 byte)
 */
static struct options {
	struct regex_link {
		regex_t preg;
		struct regex_link *next;
	} *include, *exclude;

	signed int verbosity;
	unsigned int respect_mode:1;
	unsigned int respect_owner:1;
	unsigned int respect_name:1;
	unsigned int respect_time:1;
	unsigned int respect_xattrs:1;
	unsigned int maximise:1;
	unsigned int minimise:1;
	unsigned int keep_oldest:1;
	unsigned int dry_run:1;
	uintmax_t min_size;
} opts = {
	/* default setting */
	.respect_mode = TRUE,
	.respect_owner = TRUE,
	.respect_time = TRUE,
	.respect_xattrs = FALSE,
	.keep_oldest = FALSE,
	.min_size = 1
};

/*
 * files
 *
 * A binary tree of files, managed using tsearch(). To see which nodes
 * are considered equal, see compare_nodes()
 */
static void *files;
static void *files_by_ino;

/*
 * last_signal
 *
 * The last signal we received. We store the signal here in order to be able
 * to break out of loops gracefully and to return from our nftw() handler.
 */
static int last_signal;

/**
 * jlog - Logging for hardlink
 * @level: The log level
 * @format: A format string for printf()
 */
__attribute__((format(printf, 2, 3)))
static void jlog(enum log_level level, const char *format, ...)
{
	va_list args;

	if (quiet || level > (unsigned int)opts.verbosity)
		return;

	va_start(args, format);
	vfprintf(stdout, format, args);
	va_end(args);
	fputc('\n', stdout);
}

/**
 * CMP - Compare two numerical values, return 1, 0, or -1
 * @a: First value
 * @b: Second value
 *
 * Used to compare two integers of any size while avoiding overflow.
 */
#define CMP(a, b) ((a) > (b) ? 1 : ((a) < (b) ? -1 : 0))

/**
 * regexec_any - Match against multiple regular expressions
 * @pregs: A linked list of regular expressions
 * @what:  The string to match against
 *
 * Checks whether any of the regular expressions in the list matches the
 * string.
 */
static int regexec_any(struct regex_link *pregs, const char *what)
{
	for (; pregs != NULL; pregs = pregs->next) {
		if (regexec(&pregs->preg, what, 0, NULL, 0) == 0)
			return TRUE;
	}
	return FALSE;
}

/**
 * compare_nodes - Node comparison function
 * @_a: The first node (a #struct file)
 * @_b: The second node (a #struct file)
 *
 * Compare the two nodes for the binary tree.
 */
static int compare_nodes(const void *_a, const void *_b)
{
	const struct file *a = _a;
	const struct file *b = _b;
	int diff = 0;

	if (diff == 0)
		diff = CMP(a->st.st_dev, b->st.st_dev);
	if (diff == 0)
		diff = CMP(a->st.st_size, b->st.st_size);

	return diff;
}

/**
 * compare_nodes_ino - Node comparison function
 * @_a: The first node (a #struct file)
 * @_b: The second node (a #struct file)
 *
 * Compare the two nodes for the binary tree.
 */
static int compare_nodes_ino(const void *_a, const void *_b)
{
	const struct file *a = _a;
	const struct file *b = _b;
	int diff = 0;

	if (diff == 0)
		diff = CMP(a->st.st_dev, b->st.st_dev);
	if (diff == 0)
		diff = CMP(a->st.st_ino, b->st.st_ino);

	/* If opts.respect_name is used, we will restrict a struct file to
	 * contain only links with the same basename to keep the rest simple.
	 */
	if (diff == 0 && opts.respect_name)
		diff = strcmp(a->links->path + a->links->basename,
			      b->links->path + b->links->basename);

	return diff;
}

/**
 * print_stats - Print statistics to stdout
 */
static void print_stats(void)
{
	struct timeval end = { 0, 0 }, delta = { 0, 0 };
	char *ssz;

	gettime_monotonic(&end);
	timersub(&end, &stats.start_time, &delta);

	jlog(JLOG_SUMMARY, "%-15s %s", _("Mode:"),
	     opts.dry_run ? _("dry-run") : _("real"));
	jlog(JLOG_SUMMARY, "%-15s %zu", _("Files:"), stats.files);
	jlog(JLOG_SUMMARY, _("%-15s %zu files"), _("Linked:"), stats.linked);

#ifdef HAVE_SYS_XATTR_H
	jlog(JLOG_SUMMARY, _("%-15s %zu xattrs"), _("Compared:"),
	     stats.xattr_comparisons);
#endif
	jlog(JLOG_SUMMARY, _("%-15s %zu files"), _("Compared:"),
	     stats.comparisons);

	ssz = size_to_human_string(SIZE_SUFFIX_3LETTER |
				   SIZE_SUFFIX_SPACE |
				   SIZE_DECIMAL_2DIGITS, stats.saved);

	jlog(JLOG_SUMMARY, "%-15s %s", _("Saved:"), ssz);
	free(ssz);

	jlog(JLOG_SUMMARY, _("%-15s %ld.%06ld seconds"), _("Duration:"),
	     (long)delta.tv_sec, (long)delta.tv_usec);
}

/**
 * handle_interrupt - Handle a signal
 *
 * Returns: %TRUE on SIGINT, SIGTERM; %FALSE on all other signals.
 */
static int handle_interrupt(void)
{
	switch (last_signal) {
	case SIGINT:
	case SIGTERM:
		return TRUE;
	case SIGUSR1:
		print_stats();
		putchar('\n');
		break;
	}

	last_signal = 0;
	return FALSE;
}

#ifdef HAVE_SYS_XATTR_H

/**
 * llistxattr_or_die - Wrapper for llistxattr()
 *
 * This does the same thing as llistxattr() except that it aborts if any error
 * other than "not supported" is detected.
 */
static ssize_t llistxattr_or_die(const char *path, char *list, size_t size)
{
	ssize_t len = llistxattr(path, list, size);

	if (len < 0 && errno != ENOTSUP)
		err(EXIT_FAILURE, _("cannot get xattr names for %s"), path);

	return len;
}

/**
 * lgetxattr_or_die - Wrapper for lgetxattr()
 *
 * This does the same thing as lgetxattr() except that it aborts upon error.
 */
static ssize_t lgetxattr_or_die(const char *path,
			const char *name, void *value, size_t size)
{
	ssize_t len = lgetxattr(path, name, value, size);

	if (len < 0)
		err(EXIT_FAILURE, _("cannot get xattr value of %s for %s"),
		    name, path);

	return len;
}

/**
 * get_xattr_name_count - Count the number of xattr names
 * @names: a non-empty table of concatenated, null-terminated xattr names
 * @len: the total length of the table
 *
 * @Returns the number of xattr names
 */
static int get_xattr_name_count(const char *const names, ssize_t len)
{
	int count = 0;
	const char *name;

	for (name = names; name < (names + len); name += strlen(name) + 1)
		count++;

	return count;
}

/**
 * cmp_xattr_name_ptrs - Compare two pointers to xattr names by comparing
 * the names they point to.
 */
static int cmp_xattr_name_ptrs(const void *ptr1, const void *ptr2)
{
	return strcmp(*(char *const *)ptr1, *(char *const *)ptr2);
}

/**
 * get_sorted_xattr_name_table - Create a sorted table of xattr names.
 * @names - table of concatenated, null-terminated xattr names
 * @n - the number of names
 *
 * @Returns allocated table of pointers to the names, sorted alphabetically
 */
static const char **get_sorted_xattr_name_table(const char *names, int n)
{
	const char **table = xmalloc(n * sizeof(char *));
	int i;

	for (i = 0; i < n; i++) {
		table[i] = names;
		names += strlen(names) + 1;
	}

	qsort(table, n, sizeof(char *), cmp_xattr_name_ptrs);

	return table;
}

/**
 * file_xattrs_equal - Compare the extended attributes of two files
 * @a: The first file
 * @b: The second file
 *
 * @Returns: %TRUE if and only if extended attributes are equal
 */
static int file_xattrs_equal(const struct file *a, const struct file *b)
{
	ssize_t len_a;
	ssize_t len_b;
	char *names_a = NULL;
	char *names_b = NULL;
	int n_a;
	int n_b;
	const char **name_ptrs_a = NULL;
	const char **name_ptrs_b = NULL;
	void *value_a = NULL;
	void *value_b = NULL;
	int ret = FALSE;
	int i;

	assert(a->links != NULL);
	assert(b->links != NULL);

	jlog(JLOG_VERBOSE1, _("Comparing xattrs of %s to %s"), a->links->path,
	     b->links->path);

	stats.xattr_comparisons++;

	len_a = llistxattr_or_die(a->links->path, NULL, 0);
	len_b = llistxattr_or_die(b->links->path, NULL, 0);

	if (len_a <= 0 && len_b <= 0)
		return TRUE;	// xattrs not supported or neither file has any

	if (len_a != len_b)
		return FALSE;	// total lengths of xattr names differ

	names_a = xmalloc(len_a);
	names_b = xmalloc(len_b);

	len_a = llistxattr_or_die(a->links->path, names_a, len_a);
	len_b = llistxattr_or_die(b->links->path, names_b, len_b);
	assert((len_a > 0) && (len_a == len_b));

	n_a = get_xattr_name_count(names_a, len_a);
	n_b = get_xattr_name_count(names_b, len_b);

	if (n_a != n_b)
		goto exit;	// numbers of xattrs differ

	name_ptrs_a = get_sorted_xattr_name_table(names_a, n_a);
	name_ptrs_b = get_sorted_xattr_name_table(names_b, n_b);

	// We now have two sorted tables of xattr names.

	for (i = 0; i < n_a; i++) {
		if (handle_interrupt())
			goto exit;	// user wants to quit

		if (strcmp(name_ptrs_a[i], name_ptrs_b[i]) != 0)
			goto exit;	// names at same slot differ

		len_a =
		    lgetxattr_or_die(a->links->path, name_ptrs_a[i], NULL, 0);
		len_b =
		    lgetxattr_or_die(b->links->path, name_ptrs_b[i], NULL, 0);

		if (len_a != len_b)
			goto exit;	// xattrs with same name, different value lengths

		value_a = xmalloc(len_a);
		value_b = xmalloc(len_b);

		len_a = lgetxattr_or_die(a->links->path, name_ptrs_a[i],
					 value_a, len_a);
		len_b = lgetxattr_or_die(b->links->path, name_ptrs_b[i],
					 value_b, len_b);
		assert((len_a >= 0) && (len_a == len_b));

		if (memcmp(value_a, value_b, len_a) != 0)
			goto exit;	// xattrs with same name, different values

		free(value_a);
		free(value_b);
		value_a = NULL;
		value_b = NULL;
	}

	ret = TRUE;

 exit:
	free(names_a);
	free(names_b);
	free(name_ptrs_a);
	free(name_ptrs_b);
	free(value_a);
	free(value_b);
	return ret;
}
#else /* !HAVE_SYS_XATTR_H */
static int file_xattrs_equal(const struct file *a, const struct file *b)
{
	return TRUE;
}
#endif /* HAVE_SYS_XATTR_H */

/**
 * file_contents_equal - Compare contents of two files for equality
 * @a: The first file
 * @b: The second file
 *
 * Compare the contents of the files for equality
 */
static int file_contents_equal(const struct file *a, const struct file *b)
{
	FILE *fa = NULL;
	FILE *fb = NULL;
	char buf_a[8192];
	char buf_b[8192];
	int cmp = 0;		/* zero => equal */
	off_t off = 0;		/* current offset */

	assert(a->links != NULL);
	assert(b->links != NULL);

	jlog(JLOG_VERBOSE1, _("Comparing %s to %s"), a->links->path,
	     b->links->path);

	stats.comparisons++;

	if ((fa = fopen(a->links->path, "rb")) == NULL)
		goto err;
	if ((fb = fopen(b->links->path, "rb")) == NULL)
		goto err;

#if defined(POSIX_FADV_SEQUENTIAL) && defined(HAVE_POSIX_FADVISE)
	posix_fadvise(fileno(fa), 0, 0, POSIX_FADV_SEQUENTIAL);
	posix_fadvise(fileno(fb), 0, 0, POSIX_FADV_SEQUENTIAL);
#endif

	while (!handle_interrupt() && cmp == 0) {
		size_t ca;
		size_t cb;

		ca = fread(buf_a, 1, sizeof(buf_a), fa);
		if (ca < sizeof(buf_a) && ferror(fa))
			goto err;

		cb = fread(buf_b, 1, sizeof(buf_b), fb);
		if (cb < sizeof(buf_b) && ferror(fb))
			goto err;

		off += ca;

		if ((ca != cb || ca == 0)) {
			cmp = CMP(ca, cb);
			break;
		}
		cmp = memcmp(buf_a, buf_b, ca);
	}
 out:
	if (fa != NULL)
		fclose(fa);
	if (fb != NULL)
		fclose(fb);
	return !handle_interrupt() && cmp == 0;
 err:
	if (fa == NULL || fb == NULL)
		warn(_("cannot open %s"), fa ? b->links->path : a->links->path);
	else
		warn(_("cannot read %s"),
		     ferror(fa) ? a->links->path : b->links->path);
	cmp = 1;
	goto out;
}

/**
 * file_may_link_to - Check whether a file may replace another one
 * @a: The first file
 * @b: The second file
 *
 * Check whether the two fies are considered equal and can be linked
 * together. If the two files are identical, the result will be FALSE,
 * as replacing a link with an identical one is stupid.
 */
static int file_may_link_to(const struct file *a, const struct file *b)
{
	return (a->st.st_size != 0 &&
		a->st.st_size == b->st.st_size &&
		a->links != NULL && b->links != NULL &&
		a->st.st_dev == b->st.st_dev &&
		a->st.st_ino != b->st.st_ino &&
		(!opts.respect_mode || a->st.st_mode == b->st.st_mode) &&
		(!opts.respect_owner || a->st.st_uid == b->st.st_uid) &&
		(!opts.respect_owner || a->st.st_gid == b->st.st_gid) &&
		(!opts.respect_time || a->st.st_mtime == b->st.st_mtime) &&
		(!opts.respect_name
		 || strcmp(a->links->path + a->links->basename,
			   b->links->path + b->links->basename) == 0) &&
		(!opts.respect_xattrs || file_xattrs_equal(a, b)) &&
		file_contents_equal(a, b));
}

/**
 * file_compare - Compare two files to decide which should be master
 * @a: The first file
 * @b: The second file
 *
 * Check which of the files should be considered greater and thus serve
 * as the master when linking (the master is the file that all equal files
 * will be replaced with).
 */
static int file_compare(const struct file *a, const struct file *b)
{
	int res = 0;
	if (a->st.st_dev == b->st.st_dev && a->st.st_ino == b->st.st_ino)
		return 0;

	if (res == 0 && opts.maximise)
		res = CMP(a->st.st_nlink, b->st.st_nlink);
	if (res == 0 && opts.minimise)
		res = CMP(b->st.st_nlink, a->st.st_nlink);
	if (res == 0)
		res = opts.keep_oldest ? CMP(b->st.st_mtime, a->st.st_mtime)
		    : CMP(a->st.st_mtime, b->st.st_mtime);
	if (res == 0)
		res = CMP(b->st.st_ino, a->st.st_ino);

	return res;
}

/**
 * file_link - Replace b with a link to a
 * @a: The first file
 * @b: The second file
 *
 * Link the file, replacing @b with the current one. The file is first
 * linked to a temporary name, and then renamed to the name of @b, making
 * the replace atomic (@b will always exist).
 */
static int file_link(struct file *a, struct file *b)
{
	char *ssz;

 file_link:
	assert(a->links != NULL);
	assert(b->links != NULL);

	ssz = size_to_human_string(SIZE_SUFFIX_3LETTER |
				   SIZE_SUFFIX_SPACE |
				   SIZE_DECIMAL_2DIGITS, a->st.st_size);
	jlog(JLOG_INFO, _("%sLinking %s to %s (-%s)"),
	     opts.dry_run ? _("[DryRun] ") : "", a->links->path, b->links->path,
	     ssz);
	free(ssz);

	if (!opts.dry_run) {
		size_t len =
		    strlen(b->links->path) + strlen(".hardlink-temporary") + 1;
		char *new_path = xmalloc(len);

		snprintf(new_path, len, "%s.hardlink-temporary",
			 b->links->path);

		if (link(a->links->path, new_path) != 0) {
			warn(_("cannot link %s to %s"), a->links->path,
			     new_path);
			free(new_path);
			return FALSE;
		} else if (rename(new_path, b->links->path) != 0) {
			warn(_("cannot rename %s to %s"), a->links->path,
			     new_path);
			unlink(new_path);	/* cleanup failed rename */
			free(new_path);
			return FALSE;
		}
		free(new_path);
	}

	/* Update statistics */
	stats.linked++;

	/* Increase the link count of this file, and set stat() of other file */
	a->st.st_nlink++;
	b->st.st_nlink--;

	if (b->st.st_nlink == 0)
		stats.saved += a->st.st_size;

	/* Move the link from file b to a */
	{
		struct link *new_link = b->links;

		b->links = b->links->next;
		new_link->next = a->links->next;
		a->links->next = new_link;
	}

	/* Do it again */
	if (b->links)
		goto file_link;

	return TRUE;
}

/**
 * inserter - Callback function for nftw()
 * @fpath: The path of the file being visited
 * @sb:    The stat information of the file
 * @typeflag: The type flag
 * @ftwbuf:   Contains current level of nesting and offset of basename
 *
 * Called by nftw() for the files. See the manual page for nftw() for
 * further information.
 */
static int inserter(const char *fpath, const struct stat *sb,
		    int typeflag, struct FTW *ftwbuf)
{
	struct file *fil;
	struct file **node;
	size_t pathlen;
	int included;
	int excluded;

	if (handle_interrupt())
		return 1;
	if (typeflag == FTW_DNR || typeflag == FTW_NS)
		warn(_("cannot read %s"), fpath);
	if (typeflag != FTW_F || !S_ISREG(sb->st_mode))
		return 0;

	included = regexec_any(opts.include, fpath);
	excluded = regexec_any(opts.exclude, fpath);

	if ((opts.exclude && excluded && !included) ||
	    (!opts.exclude && opts.include && !included))
		return 0;

	stats.files++;

	if ((uintmax_t) sb->st_size < opts.min_size) {
		jlog(JLOG_VERBOSE1,
		     _("Skipped %s (smaller than configured size)"), fpath);
		return 0;
	}

	jlog(JLOG_VERBOSE2, _("Visiting %s (file %zu)"), fpath, stats.files);

	pathlen = strlen(fpath) + 1;

	fil = xcalloc(1, sizeof(*fil));
	fil->links = xcalloc(1, sizeof(struct link) + pathlen);

	fil->st = *sb;
	fil->links->basename = ftwbuf->base;
	fil->links->next = NULL;

	memcpy(fil->links->path, fpath, pathlen);

	node = tsearch(fil, &files_by_ino, compare_nodes_ino);

	if (node == NULL)
		goto fail;

	if (*node != fil) {
		/* Already known inode, add link to inode information */
		assert((*node)->st.st_dev == sb->st_dev);
		assert((*node)->st.st_ino == sb->st_ino);

		fil->links->next = (*node)->links;
		(*node)->links = fil->links;

		free(fil);
	} else {
		/* New inode, insert into by-size table */
		node = tsearch(fil, &files, compare_nodes);

		if (node == NULL)
			goto fail;

		if (*node != fil) {
			struct file *l;

			if (file_compare(fil, *node) >= 0) {
				fil->next = *node;
				*node = fil;
			} else {
				for (l = *node; l != NULL; l = l->next) {
					if (l->next != NULL
					    && file_compare(fil, l->next) < 0)
						continue;

					fil->next = l->next;
					l->next = fil;

					break;
				}
			}
		}
	}

	return 0;

 fail:
	warn(_("cannot continue"));	/* probably ENOMEM */
	return 0;
}

/**
 * visitor - Callback for twalk()
 * @nodep: Pointer to a pointer to a #struct file
 * @which: At which point this visit is (preorder, postorder, endorder)
 * @depth: The depth of the node in the tree
 *
 * Visit the nodes in the binary tree. For each node, call hardlinker()
 * on each #struct file in the linked list of #struct file instances located
 * at that node.
 */
static void visitor(const void *nodep, const VISIT which, const int depth)
{
	struct file *master = *(struct file **)nodep;
	struct file *other;

	(void)depth;

	if (which != leaf && which != endorder)
		return;

	for (; master != NULL; master = master->next) {
		if (handle_interrupt())
			exit(EXIT_FAILURE);
		if (master->links == NULL)
			continue;

		for (other = master->next; other != NULL; other = other->next) {
			if (handle_interrupt())
				exit(EXIT_FAILURE);

			assert(other != other->next);
			assert(other->st.st_size == master->st.st_size);

			if (other->links == NULL
			    || !file_may_link_to(master, other))
				continue;

			if (!file_link(master, other) && errno == EMLINK)
				master = other;
		}
	}
}

/**
 * usage - Print the program help and exit
 */
static void __attribute__((__noreturn__)) usage(void)
{
	FILE *out = stdout;

	fputs(USAGE_HEADER, out);
	fprintf(out, _(" %s [options] <directory>|<file> ...\n"),
		program_invocation_short_name);

	fputs(USAGE_SEPARATOR, out);
	fputs(_("Consolidate duplicate files using hardlinks.\n"), out);

	fputs(USAGE_OPTIONS, out);
	fputs(_(" -v, --verbose              verbose output (repeat for more verbosity)\n"), out);
	fputs(_(" -q, --quiet                quiet mode - don't print anything\n"), out);
	fputs(_(" -n, --dry-run              don't actually link anything\n"), out);
	fputs(_(" -f, --respect-name         filenames have to be identical\n"), out);
	fputs(_(" -p, --ignore-mode          ignore changes of file mode\n"), out);
	fputs(_(" -o, --ignore-owner         ignore owner changes\n"), out);
	fputs(_(" -t, --ignore-time          ignore timestamps (when testing for equality)\n"), out);
#ifdef HAVE_SYS_XATTR_H
	fputs(_(" -X, --respect-xattrs       respect extended attributes\n"), out);
#endif
	fputs(_(" -m, --maximize             maximize the hardlink count, remove the file with\n"
	        "                              lowest hardlink count\n"), out);
	fputs(_(" -M, --minimize             reverse the meaning of -m\n"), out);
	fputs(_(" -O, --keep-oldest          keep the oldest file of multiple equal files\n"
		"                              (lower precedence than minimize/maximize)\n"), out);
	fputs(_(" -x, --exclude <regex>      regular expression to exclude files\n"), out);
	fputs(_(" -i, --include <regex>      regular expression to include files/dirs\n"), out);
	fputs(_(" -s, --minimum-size <size>  minimum size for files.\n"), out);
	fputs(_(" -c, --content              compare only file contents, same as -pot\n"), out);

	fputs(USAGE_SEPARATOR, out);
	printf(USAGE_HELP_OPTIONS(28));
	printf(USAGE_MAN_TAIL("hardlink(1)"));

	exit(EXIT_SUCCESS);
}

/**
 * register_regex - Compile and insert a regular expression into list
 * @pregs: Pointer to a linked list of regular expressions
 * @regex: String containing the regular expression to be compiled
 */
static void register_regex(struct regex_link **pregs, const char *regex)
{
	struct regex_link *link;
	int err;

	link = xmalloc(sizeof(*link));

	if ((err = regcomp(&link->preg, regex, REG_NOSUB | REG_EXTENDED)) != 0) {
		size_t size = regerror(err, &link->preg, NULL, 0);
		char *buf = xmalloc(size + 1);

		regerror(err, &link->preg, buf, size);

		errx(EXIT_FAILURE, _("could not compile regular expression %s: %s"),
				regex, buf);
	}
	link->next = *pregs; *pregs = link;
}

/**
 * parse_options - Parse the command line options
 * @argc: Number of options
 * @argv: Array of options
 */
static int parse_options(int argc, char *argv[])
{
	static const char optstr[] = "VhvnfpotXcmMOx:i:s:q";
	static const struct option long_options[] = {
		{"version", no_argument, NULL, 'V'},
		{"help", no_argument, NULL, 'h'},
		{"verbose", no_argument, NULL, 'v'},
		{"dry-run", no_argument, NULL, 'n'},
		{"respect-name", no_argument, NULL, 'f'},
		{"ignore-mode", no_argument, NULL, 'p'},
		{"ignore-owner", no_argument, NULL, 'o'},
		{"ignore-time", no_argument, NULL, 't'},
		{"respect-xattrs", no_argument, NULL, 'X'},
		{"maximize", no_argument, NULL, 'm'},
		{"minimize", no_argument, NULL, 'M'},
		{"keep-oldest", no_argument, NULL, 'O'},
		{"exclude", required_argument, NULL, 'x'},
		{"include", required_argument, NULL, 'i'},
		{"minimum-size", required_argument, NULL, 's'},
		{"content", no_argument, NULL, 'c'},
		{"quiet", no_argument, NULL, 'q'},
		{NULL, 0, NULL, 0}
	};
	static const ul_excl_t excl[] = {
		{'q', 'v'},
		{0}
	};
	int excl_st[ARRAY_SIZE(excl)] = UL_EXCL_STATUS_INIT;
	int c;

	while ((c = getopt_long(argc, argv, optstr, long_options, NULL)) != -1) {

		err_exclusive_options(c, long_options, excl, excl_st);

		switch (c) {
		case 'p':
			opts.respect_mode = FALSE;
			break;
		case 'o':
			opts.respect_owner = FALSE;
			break;
		case 't':
			opts.respect_time = FALSE;
			break;
		case 'X':
			opts.respect_xattrs = TRUE;
			break;
		case 'm':
			opts.maximise = TRUE;
			break;
		case 'M':
			opts.minimise = TRUE;
			break;
		case 'O':
			opts.keep_oldest = TRUE;
			break;
		case 'f':
			opts.respect_name = TRUE;
			break;
		case 'v':
			opts.verbosity++;
			break;
		case 'q':
			quiet = TRUE;
			break;
		case 'c':
			opts.respect_mode = FALSE;
			opts.respect_name = FALSE;
			opts.respect_owner = FALSE;
			opts.respect_time = FALSE;
			opts.respect_xattrs = FALSE;
			break;
		case 'n':
			opts.dry_run = 1;
			break;
		case 'x':
			register_regex(&opts.exclude, optarg);
			break;
		case 'i':
			register_regex(&opts.include, optarg);
			break;
		case 's':
			opts.min_size = strtosize_or_err(optarg, _("failed to parse size"));
			break;
		case 'h':
			usage();
		case 'V':
			print_version(EXIT_SUCCESS);
		default:
			errtryhelp(EXIT_FAILURE);}
	}

	return 0;
}

/**
* to_be_called_atexit - Cleanup handler, also prints statistics.
*/
static void to_be_called_atexit(void)
{
	if (stats.started)
		print_stats();
}

/**
* sighandler - Signal handler, sets the global last_signal variable
* @i: The signal number
*/
static void sighandler(int i)
{
	if (last_signal != SIGINT)
		last_signal = i;
	if (i == SIGINT)
		putchar('\n');
}

int main(int argc, char *argv[])
{
	struct sigaction sa;

	sa.sa_handler = sighandler;
	sa.sa_flags = SA_RESTART;
	sigfillset(&sa.sa_mask);

	/* If we receive a SIGINT, end the processing */
	sigaction(SIGINT, &sa, NULL);
	sigaction(SIGUSR1, &sa, NULL);

	/* Pretty print numeric output */
	setlocale(LC_NUMERIC, "");

	if (atexit(to_be_called_atexit) != 0)
		err(EXIT_FAILURE, _("cannot register exit handler"));

	parse_options(argc, argv);

	if (optind == argc)
<<<<<<< HEAD
		errx(EXIT_FAILURE, _("no directory of file specified"));
=======
		errx(EXIT_FAILURE, _("no directory or file specified"));
>>>>>>> a73035dc

	gettime_monotonic(&stats.start_time);
	stats.started = TRUE;

	for (; optind < argc; optind++) {
		if (nftw(argv[optind], inserter, 20, FTW_PHYS) == -1)
			warn(_("cannot process %s"), argv[optind]);
	}

	twalk(files, visitor);
	return 0;
}<|MERGE_RESOLUTION|>--- conflicted
+++ resolved
@@ -1072,11 +1072,7 @@
 	parse_options(argc, argv);
 
 	if (optind == argc)
-<<<<<<< HEAD
-		errx(EXIT_FAILURE, _("no directory of file specified"));
-=======
 		errx(EXIT_FAILURE, _("no directory or file specified"));
->>>>>>> a73035dc
 
 	gettime_monotonic(&stats.start_time);
 	stats.started = TRUE;
